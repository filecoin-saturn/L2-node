--- conflicted
+++ resolved
@@ -1,17 +1,11 @@
+# Use the latest 2.1 version of CircleCI pipeline process engine.
+# See: https://circleci.com/docs/2.0/configuration-reference
 version: 2.1
-orbs:
-  go: circleci/go@1.7.0
-workflows:
-  main:
-    jobs:
-      - build
+
+# Define a job to be invoked later in a workflow.
+# See: https://circleci.com/docs/2.0/configuration-reference/#jobs
 jobs:
   build:
-<<<<<<< HEAD
-    executor:
-      name: go/default
-      tag: '1.16'
-=======
     working_directory: ~/repo
     # Specify the execution environment. You can specify an image from Dockerhub or use one of our Convenience Images from CircleCI's Developer Hub.
     # See: https://circleci.com/docs/2.0/configuration-reference/#docker-machine-macos-windows-executor
@@ -19,14 +13,30 @@
       - image: cimg/go:1.18
     # Add steps to the job
     # See: https://circleci.com/docs/2.0/configuration-reference/#steps
->>>>>>> 44ae67ed
     steps:
       - checkout
-      - go/load-cache
-      - go/mod-download
-      - go/save-cache
-      - go/test:
-          covermode: atomic
-          failfast: true
-          race: true
-          verbose: true+      - restore_cache:
+          keys:
+            - go-mod-v4-{{ checksum "go.sum" }}
+      - run:
+          name: Install Dependencies
+          command: go mod download
+      - save_cache:
+          key: go-mod-v4-{{ checksum "go.sum" }}
+          paths:
+            - "/go/pkg/mod"
+      - run:
+          name: Run tests
+          command: |
+            mkdir -p /tmp/test-reports
+            gotestsum --junitfile /tmp/test-reports/unit-tests.xml
+      - store_test_results:
+          path: /tmp/test-reports
+
+# Invoke jobs via workflows
+# See: https://circleci.com/docs/2.0/configuration-reference/#workflows
+workflows:
+  sample: # This is the name of the workflow, feel free to change it to better match your workflow.
+    # Inside the workflow, you define the jobs you want to run.
+    jobs:
+      - build